--- conflicted
+++ resolved
@@ -11,11 +11,6 @@
 
 import numpy as np
 import scipy.io
-<<<<<<< HEAD
-
-from ibllib.ephys.spikes import ks2_to_alf
-=======
->>>>>>> 644e5a4f
 from ruamel.yaml import YAML
 from sklearn.model_selection import ParameterGrid
 
